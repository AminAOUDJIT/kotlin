LineBreakpoint created at frameLambdaNotUsed.kt:7
!JDK_HOME!\bin\java -agentlib:jdwp=transport=dt_socket,address=!HOST_NAME!:!HOST_PORT!,suspend=y,server=n -Dfile.encoding=!FILE_ENCODING! -classpath !APP_PATH!\classes;!KOTLIN_RUNTIME!;!CUSTOM_LIBRARY!;!RT_JAR! frameLambdaNotUsed.FrameLambdaNotUsedPackage
Connected to the target VM, address: '!HOST_NAME!:PORT_NAME!', transport: 'socket'
frameLambdaNotUsed.kt:7
Compile bytecode for val1
package frameLambdaNotUsed

fun main(args: Array<String>) {
    val val1 = 1
    foo {
        //Breakpoint!
        val a = 1
    }
}

fun foo(f: () -> Unit) {
    f()
}

// PRINT_FRAME

// EXPRESSION: val1
// RESULT: Cannot find local variable: name = val1
 frame    = invoke():7, FrameLambdaNotUsedPackage$@packagePartHASH$main$1 {frameLambdaNotUsed}
<<<<<<< HEAD
   this     = this = {frameLambdaNotUsed.FrameLambdaNotUsedPackage$@packagePartHASH$main$1@uniqueID}"kotlin.Function0<kotlin.Unit>"
   local    = a: int = 0
=======
   this     = this = {frameLambdaNotUsed.FrameLambdaNotUsedPackage$@packagePartHASH$main$1@uniqueID}kotlin.Function0<kotlin.Unit>
>>>>>>> baea660a
Disconnected from the target VM, address: '!HOST_NAME!:PORT_NAME!', transport: 'socket'

Process finished with exit code 0<|MERGE_RESOLUTION|>--- conflicted
+++ resolved
@@ -22,12 +22,7 @@
 // EXPRESSION: val1
 // RESULT: Cannot find local variable: name = val1
  frame    = invoke():7, FrameLambdaNotUsedPackage$@packagePartHASH$main$1 {frameLambdaNotUsed}
-<<<<<<< HEAD
    this     = this = {frameLambdaNotUsed.FrameLambdaNotUsedPackage$@packagePartHASH$main$1@uniqueID}"kotlin.Function0<kotlin.Unit>"
-   local    = a: int = 0
-=======
-   this     = this = {frameLambdaNotUsed.FrameLambdaNotUsedPackage$@packagePartHASH$main$1@uniqueID}kotlin.Function0<kotlin.Unit>
->>>>>>> baea660a
 Disconnected from the target VM, address: '!HOST_NAME!:PORT_NAME!', transport: 'socket'
 
 Process finished with exit code 0